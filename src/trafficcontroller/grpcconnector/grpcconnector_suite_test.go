--- conflicted
+++ resolved
@@ -9,12 +9,8 @@
 	"testing"
 )
 
-<<<<<<< HEAD
 func TestGRPCconnector(t *testing.T) {
-=======
-func TestGrpcconnector(t *testing.T) {
 	log.SetOutput(GinkgoWriter)
->>>>>>> 0192cb3c
 	RegisterFailHandler(Fail)
 	RunSpecs(t, "GRPC Connector Suite")
 }