--- conflicted
+++ resolved
@@ -27,17 +27,11 @@
 	BatchCounter(name string) metricbatcher.BatchCounterChainer
 }
 
-<<<<<<< HEAD
 type GRPCConnector struct {
-	fetcher ReceiveFetcher
-	batcher MetaMetricBatcher
-=======
-type GrpcConnector struct {
 	fetcher    ReceiveFetcher
 	batcher    MetaMetricBatcher
 	killAfter  time.Duration
 	bufferSize int
->>>>>>> 0192cb3c
 }
 
 type grpcConnInfo struct {
@@ -45,19 +39,12 @@
 	conn          *grpc.ClientConn
 }
 
-<<<<<<< HEAD
-func New(fetcher ReceiveFetcher, batcher MetaMetricBatcher) *GRPCConnector {
+func New(fetcher ReceiveFetcher, batcher MetaMetricBatcher, killAfter time.Duration, bufferSize int) *GRPCConnector {
 	return &GRPCConnector{
-		fetcher: fetcher,
-		batcher: batcher,
-=======
-func New(fetcher ReceiveFetcher, batcher MetaMetricBatcher, killAfter time.Duration, bufferSize int) *GrpcConnector {
-	return &GrpcConnector{
 		fetcher:    fetcher,
 		batcher:    batcher,
 		killAfter:  killAfter,
 		bufferSize: bufferSize,
->>>>>>> 0192cb3c
 	}
 }
 
@@ -68,8 +55,7 @@
 
 func (g *GRPCConnector) Firehose(ctx context.Context, in *plumbing.FirehoseRequest, opts ...grpc.CallOption) (Receiver, error) {
 	rxs, err := g.fetcher.FetchFirehose(ctx, in, opts...)
-<<<<<<< HEAD
-	return startCombiner(rxs, g.batcher), err
+	return startCombiner(rxs, g.batcher, g.killAfter, g.bufferSize), err
 }
 
 func (g *GRPCConnector) RecentLogs(ctx context.Context, in *plumbing.RecentLogsRequest) (*plumbing.RecentLogsResponse, error) {
@@ -125,7 +111,4 @@
 		output = append(output, bytes)
 	}
 	return output
-=======
-	return startCombiner(rxs, g.batcher, g.killAfter, g.bufferSize), err
->>>>>>> 0192cb3c
 }